--- conflicted
+++ resolved
@@ -4,23 +4,15 @@
 
 ## Overview
 
-<<<<<<< HEAD
-This software package uses the Crystal Graph Convolutional Neural Networks (CGCNN) framework and M3gnet to create an un-supervised GNN that converges the internal degrees of freedom of a crystal lattice.
-
-# Download
-=======
 This software package uses the Crystal Graph Convolutional Neural Networks (CGCNN) framework and M3gnet to create an un-supervised GNN that converges the internal degrees of freedom of a crystal lattice. The package is very simple, allowing you to train the model and predict converged cif files! 
 
 ## Download
 
 To download disco, use the command below
->>>>>>> 9b480262
 
 ```
 pip install disco
 ```
-<<<<<<< HEAD
-=======
 
 To get an overview of the commands, run the following command
 
@@ -36,4 +28,9 @@
 | :---        |    :----:   |          ---: |
 | Header      | Title       | Here's this   |
 | Paragraph   | Text        | And more      |
->>>>>>> 9b480262
+
+# Download
+
+```
+pip install disco
+```
